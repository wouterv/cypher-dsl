--- conflicted
+++ resolved
@@ -49,23 +49,10 @@
         {
             if ( value instanceof String )
             {
-<<<<<<< HEAD
-                if ( builder.toString().endsWith( "'" ) || builder.toString().endsWith( "(?i)" ) ) // -> Regexp with
-                // 'literal' or '(?i)literal'
-                {
-                    builder.append( value.toString().replaceAll( "'", "\\\\'" ) );
+                builder.append( "\"" ).append( value.toString().replace( "\\", "\\\\" ).replace( "\"", "\\\"" ) ).append( "\"" );
                 }
                 else
                 {
-                    builder.append( "\"" ).append( value.toString().replace( "\\", "\\\\" ).replace( "\"",
-                            "\\\"" ) ).append( "\"" );
-                }
-=======
-                builder.append( "\"" ).append( value.toString().replace( "\\", "\\\\" ).replace( "\"", "\\\"" ) ).append( "\"" );
->>>>>>> f50191e5
-            }
-            else
-            {
                 builder.append( value.toString() );
             }
         }
